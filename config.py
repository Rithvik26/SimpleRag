"""
Configuration management for Enhanced SimpleRAG
"""

import os
import json
import logging
from pathlib import Path
from typing import Dict, Any

logger = logging.getLogger(__name__)

# Enhanced default configuration with Graph RAG options
DEFAULT_CONFIG = {
    "gemini_api_key": "",  # Remove os.environ.get
    "claude_api_key": "",  # Remove os.environ.get
    "qdrant_url": "",      # Remove hardcoded URL
    "qdrant_api_key": "",  # Remove os.environ.get
    "collection_name": "simple_rag_docs",  # Keep default name
    "graph_collection_name": "simple_rag_graph",
    "embedding_dimension": 768,
    "chunk_size": 1000,
    "chunk_overlap": 200,
    "top_k": 5,
    "preferred_llm": "claude",
    "rag_mode": "normal",
    "rate_limit": 60,
    "enable_cache": True,
    "cache_dir": None,
    # Graph RAG specific settings
    "max_entities_per_chunk": 20,
    "relationship_extraction_prompt": "extract_relationships",
    "graph_reasoning_depth": 2,
    "entity_similarity_threshold": 0.8,
    "graph_extraction_timeout": 45,
    "max_chunk_length_for_graph": 2000,
    "enable_agentic_ai": True,
    "agentic_max_iterations": 5,
    "agentic_temperature": 0.1,
<<<<<<< HEAD
     # Neo4j Configuration
    "neo4j_uri": "",
    "neo4j_username": "neo4j", 
    "neo4j_password": "",
    "neo4j_enabled": False,
=======
>>>>>>> 13111899

    
}

CONFIG_PATH = os.environ.get("CONFIG_PATH", "/tmp/simplerag_config.json")  # Use temp file instead

class ConfigManager:
    """Manages configuration loading, saving, and validation."""
    
    def __init__(self, config_path: str = None, force_fresh_start: bool = False):
        self.config_path = config_path or CONFIG_PATH
        self.force_fresh_start = force_fresh_start  # FIX: Initialize the missing attribute
        self.config = self._load_config()
    
    def _ensure_config_dir_exists(self):
        """Create config directory if it doesn't exist."""
        os.makedirs(os.path.dirname(self.config_path), exist_ok=True)
    
    def _load_config(self) -> Dict[str, Any]:
        """Load configuration from file or create default."""
        self._ensure_config_dir_exists()
        
        # Start with defaults
        config = DEFAULT_CONFIG.copy()
        
        # NEW: Check for dev_config.json first (for development)
        dev_config_path = 'dev_config.json'
        dev_config = {}  # Initialize empty dict
        if os.path.exists(dev_config_path):
            try:
                with open(dev_config_path, 'r') as f:
                    dev_config = json.load(f)
                    # Merge dev config with existing config
                    config.update(dev_config)
                    # NEW: Mark setup as completed if we have dev config
                    config["setup_completed"] = True
                    logger.info("Loaded development configuration from dev_config.json")
            except Exception as e:
                logger.error(f"Error loading dev_config.json: {e}")
        
        # FIXED: Only load existing config if not forcing fresh start
        # and if setup was previously completed
        if not self.force_fresh_start and os.path.exists(self.config_path):
            try:
                with open(self.config_path, 'r') as f:
                    saved_config = json.load(f)
                    
                    # FIXED: Only merge if setup was completed before
                    if saved_config.get("setup_completed", False) or config.get("setup_completed", False):
                        # Don't overwrite dev_config values
                        for key, value in saved_config.items():
                            if key not in dev_config or key == "setup_completed":
                                config[key] = value
                        logger.info(f"Loaded configuration from {self.config_path}")
                    else:
                        logger.info("Previous setup incomplete, using defaults")
                        # Save fresh defaults
                        self._save_config(config)
            except Exception as e:
                logger.error(f"Error loading config file: {e}")
                logger.info("Using default configuration")
                self._save_config(config)
        else:
            if self.force_fresh_start:
                logger.info("Force fresh start - using default configuration")
            else:
                logger.info(f"No config file found at {self.config_path}, using defaults")
            # Save the default config
            self._save_config(config)
        
        # Apply environment variable overrides if present
        self._apply_env_overrides(config)
        
        return config
    
    def _apply_env_overrides(self, config: Dict[str, Any]):
        """Apply environment variable overrides."""
        env_overrides = {
            "gemini_api_key": "GEMINI_API_KEY",
            "claude_api_key": "CLAUDE_API_KEY", 
            "qdrant_api_key": "QDRANT_API_KEY",
            "qdrant_url": "QDRANT_URL",
            "collection_name": "QDRANT_COLLECTION",
            "graph_collection_name": "QDRANT_GRAPH_COLLECTION"
        }
         # Neo4j overrides
        if os.getenv("NEO4J_URI"):
            config["neo4j_uri"] = os.getenv("NEO4J_URI")
        if os.getenv("NEO4J_USERNAME"):
            config["neo4j_username"] = os.getenv("NEO4J_USERNAME")
        if os.getenv("NEO4J_PASSWORD"):
            config["neo4j_password"] = os.getenv("NEO4J_PASSWORD")
        if os.getenv("NEO4J_ENABLED"):
            config["neo4j_enabled"] = os.getenv("NEO4J_ENABLED").lower() == "true"
        for config_key, env_key in env_overrides.items():
            env_value = os.environ.get(env_key)
            if env_value:  # Only override if env var exists
                config[config_key] = env_value
                logger.info(f"Config override from env: {config_key}")
            
    
    def _save_config(self, config: Dict[str, Any]):
        """Save configuration to file."""
        try:
            self._ensure_config_dir_exists()
            with open(self.config_path, 'w') as f:
                json.dump(config, f, indent=2)
            logger.info(f"Configuration saved to {self.config_path}")
        except IOError as e:
            logger.error(f"Error saving configuration: {e}")
            raise
    
    def get(self, key: str, default=None):
        """Get configuration value."""
        return self.config.get(key, default)
    
    def set(self, key: str, value: Any):
        """Set configuration value."""
        self.config[key] = value
    
    def update(self, updates: Dict[str, Any]):
        """Update multiple configuration values."""
        self.config.update(updates)
    
    def save(self):
        """Save current configuration to file."""
        self._save_config(self.config)
    
    def validate(self) -> Dict[str, Any]:
        """Validate configuration and return status."""
        validation_result = {
            "valid": True,
            "errors": [],
            "warnings": []
        }
        
        # Check required API keys
        required_keys = ["gemini_api_key"]
        for key in required_keys:
            if not self.config.get(key):
                validation_result["errors"].append(f"Missing required configuration: {key}")
                validation_result["valid"] = False
        
        # Check optional but recommended keys
        recommended_keys = ["claude_api_key", "qdrant_api_key", "qdrant_url"]
        for key in recommended_keys:
            if not self.config.get(key):
                validation_result["warnings"].append(f"Missing recommended configuration: {key}")
        
        # Validate numeric settings
        numeric_validations = {
            "chunk_size": (100, 5000),
            "chunk_overlap": (0, 1000),
            "top_k": (1, 50),
            "max_entities_per_chunk": (5, 100),
            "graph_reasoning_depth": (1, 10),
            "embedding_dimension": (100, 2000)
        }
        
        for key, (min_val, max_val) in numeric_validations.items():
            value = self.config.get(key)
            if value is not None:
                try:
                    value = int(value)
                    if value < min_val or value > max_val:
                        validation_result["warnings"].append(
                            f"{key} value {value} is outside recommended range [{min_val}, {max_val}]"
                        )
                except (ValueError, TypeError):
                    validation_result["errors"].append(f"Invalid {key}: must be a number")
                    validation_result["valid"] = False
        
        # Validate threshold settings
        threshold_validations = {
            "entity_similarity_threshold": (0.0, 1.0)
        }
        
        for key, (min_val, max_val) in threshold_validations.items():
            value = self.config.get(key)
            if value is not None:
                try:
                    value = float(value)
                    if value < min_val or value > max_val:
                        validation_result["warnings"].append(
                            f"{key} value {value} is outside valid range [{min_val}, {max_val}]"
                        )
                except (ValueError, TypeError):
                    validation_result["errors"].append(f"Invalid {key}: must be a number")
                    validation_result["valid"] = False
        
        # Validate mode settings
        if self.config.get("rag_mode") not in ["normal", "graph", "neo4j", "hybrid_neo4j"]:
            validation_result["errors"].append("rag_mode must be 'normal', 'graph', 'neo4j', or 'hybrid_neo4j'")
            validation_result["valid"] = False
        
        if self.config.get("preferred_llm") not in ["claude", "raw"]:
            validation_result["errors"].append("preferred_llm must be 'claude' or 'raw'")
            validation_result["valid"] = False
        
        return validation_result
    
    def get_all(self) -> Dict[str, Any]:
        """Get all configuration values."""
        return self.config.copy()
    
    def reset_to_defaults(self):
        """Reset configuration to defaults."""
        self.config = DEFAULT_CONFIG.copy()
        self._apply_env_overrides(self.config)

# Global config manager instance
_config_manager = None

def get_config_manager() -> ConfigManager:
    """Get global configuration manager instance."""
    global _config_manager
    if _config_manager is None:
        _config_manager = ConfigManager()
    return _config_manager

def load_config() -> Dict[str, Any]:
    """Load configuration (backward compatibility)."""
    return get_config_manager().get_all()

def save_config(config: Dict[str, Any]):
    """Save configuration (backward compatibility)."""
    manager = get_config_manager()
    manager.config = config
    manager.save()<|MERGE_RESOLUTION|>--- conflicted
+++ resolved
@@ -37,14 +37,12 @@
     "enable_agentic_ai": True,
     "agentic_max_iterations": 5,
     "agentic_temperature": 0.1,
-<<<<<<< HEAD
+
      # Neo4j Configuration
     "neo4j_uri": "",
     "neo4j_username": "neo4j", 
     "neo4j_password": "",
     "neo4j_enabled": False,
-=======
->>>>>>> 13111899
 
     
 }
